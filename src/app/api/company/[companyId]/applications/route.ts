import { NextRequest, NextResponse } from 'next/server';
import { authenticateRequest, checkCompanyPermission } from '@/lib/auth';
import { createServerClient } from '@supabase/ssr';

// Get installed applications for a company
export async function GET(
  request: NextRequest,
  { params }: { params: Promise<{ companyId: string }> }
) {
  let companyId = 'unknown';
  try {
    const paramsResult = await params;
    companyId = paramsResult.companyId;
    
    // Authenticate request
    const authResult = await authenticateRequest(request);
    if (!authResult.success || !authResult.user) {
      return NextResponse.json(
        { error: authResult.error || 'Authentication required' },
        { status: 401 }
      );
    }

    // TODO: Remove this test error once we verify error handling works
    // Force error for ANY company to test error handling
    return NextResponse.json(
      { 
        error: 'Failed to fetch company applications', 
        details: `TEST: API route called successfully for company ${companyId}. This proves our error handling works.`,
        errorCode: 'TEST_ERROR',
        hint: 'If you see this message, the API route is working and error serialization is fixed',
        timestamp: new Date().toISOString(),
        companyId: companyId,
        userId: authResult.user!.id
      }, 
      { status: 500 }
    );

    // Check company permission
    const permissionResult = await checkCompanyPermission(authResult.user!.id, companyId);
    if (!permissionResult.hasPermission) {
      return NextResponse.json(
        { error: permissionResult.error || 'Access denied' },
        { status: 403 }
      );
    }

    // Create service role client for data access
    const supabase = createServerClient(
      process.env.NEXT_PUBLIC_SUPABASE_URL!,
      process.env.SUPABASE_SERVICE_ROLE_KEY!,
      {
        cookies: {
          get: () => undefined,
          set: () => {},
          remove: () => {},
        },
      }
    );

<<<<<<< HEAD
=======
    // TODO: Remove these diagnostic checks once production issue is resolved
    try {
      // Check if company exists
      const { data: company, error: companyError } = await supabase
        .from('companies')
        .select('id, name')
        .eq('id', companyId)
        .single();

      if (companyError) {
        console.error('Company validation failed:', { companyError, companyId });
      }

      if (!company) {
        return NextResponse.json(
          { error: 'Company not found', details: 'The specified company does not exist' },
          { status: 404 }
        );
      }

      // Check if company_applications table is accessible
      const { count, error: countError } = await supabase
        .from('company_applications')
        .select('*', { count: 'exact', head: true })
        .eq('company_id', companyId);

      if (countError) {
        console.error('company_applications table access failed:', { countError, companyId });
        return NextResponse.json(
          { 
            error: 'Database access error', 
            details: countError?.message || 'Cannot access company applications table',
            errorCode: countError?.code
          },
          { status: 500 }
        );
      }

      console.log(`Found ${count || 0} total applications for company ${companyId}`);

    } catch (diagnosticError) {
      console.error('Diagnostic checks failed:', { diagnosticError, companyId });
    }
>>>>>>> a584f641

    const { data: companyApplications, error } = await supabase
      .from('company_applications')
      .select(`
        *,
        application:applications(
          id,
          name,
          description,
          category_id,
          developer,
          version,
          icon_url,
          rating,
          download_count,
          is_premium,
          price,
          features,
          tags
        )
      `)
      .eq('company_id', companyId)
      .eq('is_active', true)
      .order('installed_at', { ascending: false });

    if (error) {
      console.error('Error fetching company applications:', {
        error,
        message: error?.message,
        code: error?.code,
        details: error?.details,
        hint: error?.hint,
        companyId,
        userId: authResult.user!.id
      });
      
      // Ensure details is always a string, never an object
      const detailsString = String(error?.message || error?.code || error || 'Unknown database error');
      
      return NextResponse.json(
        { 
          error: 'Failed to fetch company applications', 
          details: detailsString,
          errorCode: String(error?.code || 'unknown'),
          hint: String(error?.hint || 'No additional hints available')
        }, 
        { status: 500 }
      );
    }


    return NextResponse.json({
      success: true,
      data: companyApplications || []
    });

  } catch (error) {
    console.error('Company applications API error:', {
      error,
      message: error instanceof Error ? error.message : String(error),
      stack: error instanceof Error ? error.stack : undefined,
      companyId: companyId || 'unknown'
    });
    
    return NextResponse.json(
      { 
        error: 'Internal server error',
        details: error instanceof Error ? error.message : 'Unknown error occurred'
      }, 
      { status: 500 }
    );
  }
}

// Install an application for a company
export async function POST(
  request: NextRequest,
  { params }: { params: Promise<{ companyId: string }> }
) {
  let companyId = 'unknown';
  try {
    const paramsResult = await params;
    companyId = paramsResult.companyId;
    const body = await request.json();
    const { applicationId, configuration = {}, settings = {} } = body;

    if (!applicationId) {
      return NextResponse.json(
        { error: 'Application ID is required' }, 
        { status: 400 }
      );
    }

    // Authenticate request
    const authResult = await authenticateRequest(request);
    if (!authResult.success || !authResult.user) {
      return NextResponse.json(
        { error: authResult.error || 'Authentication required' },
        { status: 401 }
      );
    }

    // Check company permission (require admin role for installations)
    const permissionResult = await checkCompanyPermission(
      authResult.user.id, 
      companyId, 
      ['admin', 'owner', 'superadmin']
    );
    if (!permissionResult.hasPermission) {
      return NextResponse.json(
        { error: permissionResult.error || 'Admin access required to install applications' },
        { status: 403 }
      );
    }

    // Create service role client for data access
    const supabase = createServerClient(
      process.env.NEXT_PUBLIC_SUPABASE_URL!,
      process.env.SUPABASE_SERVICE_ROLE_KEY!,
      {
        cookies: {
          get: () => undefined,
          set: () => {},
          remove: () => {},
        },
      }
    );

    // Check if application exists and is active, fetch category info for better error messages
    const { data: application, error: appError } = await supabase
      .from('applications')
      .select(`
        id, 
        name, 
        is_active, 
        download_count,
        category_id,
        category_info:application_categories(name)
      `)
      .eq('id', applicationId)
      .eq('is_active', true)
      .single();

    if (appError || !application) {
      return NextResponse.json(
        { error: 'Application not found or inactive' }, 
        { status: 404 }
      );
    }

    // Check if already installed
    const { data: existing, error: existingError } = await supabase
      .from('company_applications')
      .select('id')
      .eq('company_id', companyId)
      .eq('application_id', applicationId)
      .single();

    if (existing) {
      // Provide category-specific guidance in error message
      const categoryName = (application as any).category_info?.name;
      let categoryGuidance = '';
      
      if (categoryName === 'automation') {
        categoryGuidance = ' You can find it in the Integrations section.';
      } else {
        categoryGuidance = ' You can find it in the Apps section.';
      }
      
      return NextResponse.json(
        { error: `Application already installed.${categoryGuidance}` }, 
        { status: 409 }
      );
    }

    // If there was an error other than "no rows returned", handle it
    if (existingError && existingError.code !== 'PGRST116') {
      console.error('Error checking existing installation:', existingError);
      return NextResponse.json(
        { error: 'Failed to check installation status' }, 
        { status: 500 }
      );
    }

    // Install the application
    const { data: installation, error: installError } = await supabase
      .from('company_applications')
      .insert({
        company_id: companyId,
        application_id: applicationId,
        installed_by: authResult.user.id,
        config: configuration,
        settings,
        is_active: true
      })
      .select(`
        *,
        application:applications(
          id,
          name,
          description,
          category_id,
          developer,
          version,
          icon_url,
          rating,
          download_count,
          is_premium,
          price,
          features,
          tags
        )
      `)
      .single();

    if (installError) {
      console.error('Error installing application:', installError);
      
      // Handle specific error cases
      if (installError.code === '42501') {
        return NextResponse.json(
          { error: 'You do not have permission to install applications for this company. Please ensure you are a member of this company.' }, 
          { status: 403 }
        );
      }
      
      if (installError.code === '23505') {
        return NextResponse.json(
          { error: 'This application is already installed for this company.' }, 
          { status: 409 }
        );
      }
      
      return NextResponse.json(
        { error: 'Failed to install application', details: installError?.message || JSON.stringify(installError), code: installError?.code }, 
        { status: 500 }
      );
    }

    // Update download count
    await supabase
      .from('applications')
      .update({ 
        download_count: application.download_count + 1 
      })
      .eq('id', applicationId);

    return NextResponse.json({
      success: true,
      message: `${application.name} installed successfully`,
      data: installation
    });

  } catch (error) {
    console.error('Install application API error:', {
      error,
      message: error instanceof Error ? error.message : String(error),
      stack: error instanceof Error ? error.stack : undefined,
      companyId
    });
    
    return NextResponse.json(
      { 
        error: 'Internal server error',
        details: error instanceof Error ? error.message : 'Unknown error occurred'
      }, 
      { status: 500 }
    );
  }
}<|MERGE_RESOLUTION|>--- conflicted
+++ resolved
@@ -57,53 +57,6 @@
         },
       }
     );
-
-<<<<<<< HEAD
-=======
-    // TODO: Remove these diagnostic checks once production issue is resolved
-    try {
-      // Check if company exists
-      const { data: company, error: companyError } = await supabase
-        .from('companies')
-        .select('id, name')
-        .eq('id', companyId)
-        .single();
-
-      if (companyError) {
-        console.error('Company validation failed:', { companyError, companyId });
-      }
-
-      if (!company) {
-        return NextResponse.json(
-          { error: 'Company not found', details: 'The specified company does not exist' },
-          { status: 404 }
-        );
-      }
-
-      // Check if company_applications table is accessible
-      const { count, error: countError } = await supabase
-        .from('company_applications')
-        .select('*', { count: 'exact', head: true })
-        .eq('company_id', companyId);
-
-      if (countError) {
-        console.error('company_applications table access failed:', { countError, companyId });
-        return NextResponse.json(
-          { 
-            error: 'Database access error', 
-            details: countError?.message || 'Cannot access company applications table',
-            errorCode: countError?.code
-          },
-          { status: 500 }
-        );
-      }
-
-      console.log(`Found ${count || 0} total applications for company ${companyId}`);
-
-    } catch (diagnosticError) {
-      console.error('Diagnostic checks failed:', { diagnosticError, companyId });
-    }
->>>>>>> a584f641
 
     const { data: companyApplications, error } = await supabase
       .from('company_applications')
