--- conflicted
+++ resolved
@@ -80,11 +80,7 @@
   const fetchGoogleIntegration = async () => {
     try {
       setLoading(true);
-<<<<<<< HEAD
-      const response = await fetch(`/api/company/${companyId}/connections`);
-=======
       const response = await fetch(`/api/companies/${companyId}/connections`);
->>>>>>> 7c495733
       const data = await response.json();
       
       if (data.success) {
@@ -153,11 +149,7 @@
       setDisconnecting(true);
       
       const response = await fetch(
-<<<<<<< HEAD
-        `/api/company/${companyId}/connections?connectionId=${integration.integration_id}`,
-=======
         `/api/companies/${companyId}/connections?connectionId=${integration.integration_id}`,
->>>>>>> 7c495733
         { method: 'DELETE' }
       );
       
